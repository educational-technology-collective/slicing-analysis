"""
A script to fetch the hash mapping data for each course session in MORF buckets and build a master hash mapping.
"""
from morf.utils.docker import load_docker_image, make_docker_run_command
from morf.utils.config import MorfJobConfig
from morf.utils import fetch_complete_courses, fetch_sessions, fetch_raw_course_data
from morf.utils.log import set_logger_handlers, execute_and_log_output
import logging
import os
import tempfile
import re
import pandas as pd

GENDER_CSV_FP = os.path.join(os.getcwd(), "data/names_for_josh.csv")  # docker doesn't like relative file paths
GENDER_VALUES_TO_KEEP = ("male", "female")
MORF_DATA_DIR = "morf-data/"
MYSQL_DOCKER_DIR = os.path.join(os.getcwd(), "docker")
MYSQL_DOCKER_IMG_NAME = "mysql-docker.tar"
OUTPUT_DIR = os.path.join(os.getcwd(), "data/hash-mapping-exports")
OUTPUT_FILENAME = "coursera_user_hash_gender_lookup.csv"
GENDER_COL_NAME = "gender"

module_logger = logging.getLogger(__name__)
job_config = MorfJobConfig("config.properties")
logger = set_logger_handlers(module_logger, job_config)

for raw_data_bucket in job_config.raw_data_buckets:
    for course in fetch_complete_courses(job_config, raw_data_bucket):
        for session in fetch_sessions(job_config, raw_data_bucket, data_dir=MORF_DATA_DIR, course=course,
                                      fetch_all_sessions=True):
            with tempfile.TemporaryDirectory(dir=os.getcwd()) as working_dir:
                print("[INFO] processing course {} session {}".format(course, session))
                # download the data exports
<<<<<<< HEAD
                fetch_raw_course_data(job_config, raw_data_bucket, course, session, input_dir=working_dir)
                # download_raw_course_data(job_config, raw_data_bucket, course=course, session=session, input_dir=working_dir,
                #                          data_dir=MORF_DATA_DIR[:-1]) # drop trailing slash on data dir
=======
                download_raw_course_data(job_config, raw_data_bucket, course=course, session=session,
                                         input_dir=working_dir,
                                         data_dir=MORF_DATA_DIR[:-1])  # drop trailing slash on data dir
>>>>>>> 78379b6c
                # create docker run command and load image
                image_uuid = load_docker_image(MYSQL_DOCKER_DIR, job_config, logger, image_name=MYSQL_DOCKER_IMG_NAME)
                cmd = make_docker_run_command(job_config.docker_exec, working_dir, OUTPUT_DIR, image_uuid,
                                              course=course, session=session, mode=None,
                                              client_args=None)
                # run the docker image, make sure to pass params for course and session
                execute_and_log_output(cmd, logger)

# concatenate into single file in OUTPUT_DIR
df_list = []
for f in os.listdir(OUTPUT_DIR):
    if f.endswith(".csv") and not f.startswith("."):  # only use csv files, ignore system files
        print("[INFO] reading file {}".format(f))
        # pull course name and session from filename
        regex = re.compile("^hash_mapping_(\S+)_([0-9\-]+).*")
        res = re.search(regex, f)
        course = res.group(1)
        session = res.group(2)
        # read dataframe and add columns for course and session
        df = pd.read_csv(os.path.join(OUTPUT_DIR, f))
        df["course"] = course
        df["session"] = session
        df_list.append(df)
hash_mapping_df = pd.concat(df_list)
print("[INFO] concatenated hash mapping table contains {} rows".format(hash_mapping_df.shape[0]))

# read in gender
gender_df = pd.read_csv(GENDER_CSV_FP).drop_duplicates()
print("[INFO] original gender_df file contains {} rows".format(gender_df.shape[0]))
gender_df = gender_df.loc[gender_df[GENDER_COL_NAME].isin(GENDER_VALUES_TO_KEEP)]
print("[INFO] after dropping low-confidence gender guesses gender_df contains {} rows".format(gender_df.shape[0]))

# merge results and write to OUTPUT_DIR
df_out = pd.merge(hash_mapping_df, gender_df, left_on="user_id", right_on="coursera_user_id", how="inner")
print("[INFO] gender balance in final output dataset:")
print(df_out[GENDER_COL_NAME].value_counts())
df_out.to_csv(os.path.join(OUTPUT_DIR, OUTPUT_FILENAME))<|MERGE_RESOLUTION|>--- conflicted
+++ resolved
@@ -31,15 +31,9 @@
             with tempfile.TemporaryDirectory(dir=os.getcwd()) as working_dir:
                 print("[INFO] processing course {} session {}".format(course, session))
                 # download the data exports
-<<<<<<< HEAD
                 fetch_raw_course_data(job_config, raw_data_bucket, course, session, input_dir=working_dir)
                 # download_raw_course_data(job_config, raw_data_bucket, course=course, session=session, input_dir=working_dir,
                 #                          data_dir=MORF_DATA_DIR[:-1]) # drop trailing slash on data dir
-=======
-                download_raw_course_data(job_config, raw_data_bucket, course=course, session=session,
-                                         input_dir=working_dir,
-                                         data_dir=MORF_DATA_DIR[:-1])  # drop trailing slash on data dir
->>>>>>> 78379b6c
                 # create docker run command and load image
                 image_uuid = load_docker_image(MYSQL_DOCKER_DIR, job_config, logger, image_name=MYSQL_DOCKER_IMG_NAME)
                 cmd = make_docker_run_command(job_config.docker_exec, working_dir, OUTPUT_DIR, image_uuid,
